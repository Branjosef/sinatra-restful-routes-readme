--- conflicted
+++ resolved
@@ -114,11 +114,7 @@
 
 #### Using `PATCH`, `PUT` and `DELETE` requests with `Rack::MethodOverride` Middleware
 
-<<<<<<< HEAD
 The hidden input field shown above uses `Rack:MethodOverride`, which is part of [Sinatra middleware](https://github.com/rack/rack/blob/master/lib/rack/method_override.rb). 
-=======
-The hidden input field shown above uses `Rack:MethodOverride` which is part of [Sinatra middleware](https://github.com/rack/rack/blob/master/lib/rack/method_override.rb).
->>>>>>> c720da10
 
 In order to use this middleware, and therefore use `PATCH`, `PUT`, and `DELETE` requests, you *must* tell your app to use the middleware.
 
